--- conflicted
+++ resolved
@@ -67,21 +67,6 @@
 export default async function ViatorTestPage() {
   console.log('🧪 VIATOR TEST PAGE - Starting fetch...');
   
-<<<<<<< HEAD
-  let viatorTours = [];
-  let errorMessage = null;
-  interface DebugInfo {
-    isViatorPost?: boolean;
-    city?: string;
-    shouldFetchTours?: boolean;
-    viatorTours?: Array<{ title: string; imageUrl: string; price: string; currency: string; bookingLink: string }>;
-    error?: string;
-  }
-  
-=======
-  let viatorTours: unknown[] = [];
-  let errorMessage: string | null = null;
->>>>>>> aac161d3
   const debugInfo: DebugInfo = {};
   
   try {
